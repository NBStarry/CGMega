import re
import numpy as np
import pandas as pd
import random
import argparse
import os

import torch as t
import torch.nn
from torch_geometric.loader import NeighborLoader
from transformers import get_linear_schedule_with_warmup
from sklearn.metrics import confusion_matrix, average_precision_score, f1_score, roc_auc_score
from sklearn.model_selection import GridSearchCV

from tqdm import tqdm
import wandb

import config_load
from data_preprocess_cv import get_data, get_cell_line, CancerDataset
from model import *
from utils import *


def arg_parse():
    parser = argparse.ArgumentParser(description="Train GATRes arguments.")
    parser.add_argument('-b', "--benchmark", dest="bm", action="store_true")
    parser.add_argument('-ch, "--change_hic', dest="change_hic_mat",
                        help="change origin Hi-C matrix", action="store_true")
    parser.add_argument('-cv, "--cross_validation', dest="cv",
                        help="use cross validation", action="store_true")
    parser.add_argument('-f', "--finetune", dest='finetune', help="finetune", action="store_true")
<<<<<<< HEAD
    parser.add_argument('-g', "--gpu", dest="gpu", default=0)
=======
    parser.add_argument('-g', "--gpu", dest="gpu", default=None)
>>>>>>> 81472ca3
    parser.add_argument('-hg', "--hic_graph", dest="hic_graph", help="construct graph with hic", action="store_true")
    parser.add_argument('-hr', "--hic_reduce", dest="hic_reduce", help="change hic reduction method", action="store_true")
    parser.add_argument('-l', "--load", dest="load", help="load data", action="store_true")
    parser.add_argument('-p', "--predict", dest='pred', help="predict all nodes", action="store_true")
    parser.add_argument('-pt', "--patient", dest='patient', help="Patient ID", default=None, nargs='*')
    parser.add_argument('-r', "--reverse", dest="reverse", action='store_true')
    return parser.parse_args()


def drop_samples(dataset, fold, sample_neg=0., sample_pos=1., num_samples=0, random_seed=42):
    if sample_neg == 1 and sample_pos == 1:
        return []
    drop_neg = 1 - sample_neg
    drop_pos = 1 - sample_pos
    splitted_idx = dataset.get_idx_split(fold)
    train_idx = splitted_idx['train']
    drop_neg_idx, drop_pos_idx = [], []
    for i in train_idx:
        if dataset[0].y[i][0]:
            drop_neg_idx.append(i.item())
        if dataset[0].y[i][1]:
            drop_pos_idx.append(i.item())
    num_neg_samples = len(drop_neg_idx)
    num_pos_samples = len(drop_pos_idx)
    random.seed(random_seed)
    if num_samples:
        num_neg = int(num_samples * num_neg_samples /
                      (num_neg_samples + num_pos_samples))
        num_pos = num_samples - num_neg
        drop_neg_idx = random.sample(drop_neg_idx, num_neg_samples - num_neg)
        drop_pos_idx = random.sample(drop_pos_idx, num_pos_samples - num_pos)
    else:
        drop_neg_idx = random.sample(
            drop_neg_idx, int(num_neg_samples*drop_neg))
        drop_pos_idx = random.sample(
            drop_pos_idx, int(num_pos_samples*drop_pos))
    drop_idx = drop_neg_idx + drop_pos_idx
    print(
        f"Negatives: {num_neg_samples - len(drop_neg_idx)}, Positives: {num_pos_samples - len(drop_pos_idx)}")
    dataset[0].train_mask[drop_idx, fold] = False

    return drop_idx


def get_model(params, dataset):
    if params["model"] == "DualGATRes":
        model = DualGATRes2(dataset["ppi"].num_node_features, hidden_channels=params["hidden_channels"], heads=params["heads"],
                            drop_rate=params["drop_rate"], hic_attn_drop_rate=params['ppi_attn_drop'], ppi_attn_drop_rate=params['ppi_attn_drop'], edge_dim=dataset["hic"][0].edge_dim, devices_available=params["gpu"])
        
    elif params["model"] == "GATRes":
        model = GATRes(in_channels=dataset.num_node_features, hidden_channels=params['hidden_channels'], heads=params['heads'],
                    drop_rate=params['drop_rate'], attn_drop_rate=params['ppi_attn_drop'], edge_dim=dataset[0].edge_dim, devices_available=params["gpu"])
    
    elif params["model"] == "GCN":
        model = GCN(in_channels=dataset.num_node_features, hidden_channels=params["hidden_channels"], heads=params["heads"],
                    drop_rate=params["drop_rate"], devices_available=params["gpu"])
    
    elif params["model"] == "GAT":
        model = GAT(in_channels=dataset.num_node_features, hidden_channels=params["hidden_channels"], heads=params["heads"],
                    drop_rate=params["drop_rate"], attn_drop_rate=params['ppi_attn_drop'], edge_dim=dataset[0].edge_dim, devices_available=params["gpu"])
    
    elif "MLP" in params["model"]:
        model = MLP(in_channels=dataset.num_node_features, drop_rate=params["drop_rate"], devices_available=params["gpu"])
    
    elif "SVM" in params["model"]:
        model = SVM(C=1.0, gamma='scale', kernel='poly')
    
    elif params["model"] == "EMOGI":
        model = EMOGI(in_channels=dataset.num_node_features, drop_rate=0.5, pos_loss_multiplier=45.0, hidden_dims=[300, 100], devices_available=params["gpu"])

    elif params["model"] == "MTGCN":
        model = MTGCN(in_channels=dataset.num_node_features, hidden_dims=[300, 100], devices_available=params["gpu"])

    return model


def get_training_modules(params, dataset, pred=False):
    if params["model"] == "MTGCN":
        loss_func = torch.nn.BCEWithLogitsLoss()

    else:
        loss_func = torch.nn.BCELoss()

    fold = params["fold"]
    params["drop_neg"] = 0. if pred else params["drop_neg"]
    print("Drop ", params['drop_neg'], "of negative train samples")
    if isinstance(dataset, dict):
        drop_idx = drop_samples(dataset["hic"], fold, sample_neg=(
            1 - params['drop_neg']), random_seed=params['random_seed'])
    else:
        drop_idx = drop_samples(dataset, fold, sample_neg=(
            1 - params['drop_neg']), random_seed=params['random_seed'])
    if params["sample_rate"] < 1:
        print("Drop ", (1 - params['sample_rate']), "of train samples")
        drop_idx += drop_samples(dataset, fold, params['sample_rate'], params['sample_rate'], params['random_seed'])
    elif params["sample_rate"] > 1: # 顺便当做采样数使用
        print(f"Sample {params['sample_rate']} train samples")
        drop_idx = drop_samples(dataset, fold, num_samples=params['sample_rate'], random_seed=params['random_seed'])
    neighbors = params['neighbors']
    if params["graph"] == "dual": params["model"] = "DualGATRes"
    data_list = [dataset["hic"][0], dataset["ppi"][0]] if params["graph"] == "dual" else [dataset[0]]
    model = get_model(params, dataset)

    loader_list, valid_loader_list, test_loader_list, unknown_loader_list = [], [], [], []
    for data in data_list:
        if pred:
            loader_list.append(NeighborLoader(data, num_neighbors=neighbors, batch_size=params['batch_size'], directed=False,
                                    input_nodes=data.train_mask[:, fold] + data.valid_mask[:, fold] + data.test_mask, shuffle=False if params["graph"]=="dual" else True))
            valid_loader_list, test_loader_list = None, None
        else:
            loader_list.append(NeighborLoader(data, num_neighbors=neighbors, batch_size=params['batch_size'], directed=False,
                                    input_nodes=data.train_mask[:, fold], shuffle=False if params["graph"]=="dual" else True))
            valid_loader_list.append(NeighborLoader(data, num_neighbors=neighbors, batch_size=params['batch_size'], directed=False,
                                        input_nodes=data.valid_mask[:, fold], shuffle=False if params["graph"]=="dual" else True))
            test_loader_list.append(NeighborLoader(data, num_neighbors=neighbors, batch_size=params['batch_size'], directed=False,
                                        input_nodes=data.test_mask))
            
        unknown_loader_list.append(NeighborLoader(data, num_neighbors=neighbors, batch_size=params['batch_size'], directed=False,
                                        input_nodes=data.unlabeled_mask))
    if params["model"] == "DualGATRes":
        optimizer = t.optim.AdamW([
            dict(params=model.extractor.parameters(), weight_decay=0.05),
            dict(params=model.discriminator.parameters(), weight_decay=0.05)
        ], lr=params['lr'])

    elif params["model"] == "EMOGI":
        opt_list = [dict(params=model.convs[0].parameters(), weight_decay=0.005)] + \
               [dict(params=model.convs[i].parameters(), weight_decay=0) for i in range(1, len(model.convs))]
        optimizer = t.optim.Adam(opt_list, lr=params['lr'])

    elif params["model"] == "GATRes":
        optimizer = t.optim.AdamW([
            dict(params=model.convs.parameters(), weight_decay=0.05),
            dict(params=model.lins.parameters(), weight_decay=0.05)
        ], lr=params['lr'])

    elif "SVM" in params["model"]:
        optimizer = t.optim.SGD(model.parameters(), lr=params['lr'])

    else:
        optimizer = t.optim.AdamW(model.parameters(), lr=params['lr'])

    num_training_steps = sum(
        data_list[0].train_mask[:, fold]) / params['batch_size'] * params['num_epochs']
    warmup_steps = 0.2 * num_training_steps
    scheduler = get_linear_schedule_with_warmup(
        optimizer, num_warmup_steps=warmup_steps, num_training_steps=num_training_steps)


    modules = {'dataset': dataset,
               'model': model,
               'loss_func': loss_func,
               'train_loader_list': loader_list,
               'valid_loader_list': valid_loader_list,
               'test_loader_list': test_loader_list,
               'unknown_loader_list': unknown_loader_list,
               'optimizer': optimizer,
               'scheduler': scheduler,
               'drop_idx': drop_idx}

    return modules


def calculate_metrics(y_true, y_pred, y_score):
    num_correct = np.equal(y_true, y_pred).sum()
    acc = (num_correct / y_true.shape[0])
    cf_matrix = confusion_matrix(
        y_true=y_true, y_pred=y_pred, labels=[0.0, 1.0])
    auprc = average_precision_score(y_true=y_true, y_score=y_score)
    f1 = f1_score(y_true, y_pred)
    auc = roc_auc_score(y_true, y_score)

    return acc, cf_matrix, auprc, f1, auc


def score_avg_perfomance(train_result, score_col, logfile):
    folds = len(score_col)
    y_true = train_result['Label']
    y_score = train_result['avg_score']
    y_pred = train_result['pred_label']
    acc, cf_matrix, auprc, f1, auc = calculate_metrics(y_true.to_numpy(), y_pred.to_numpy(), y_score.to_numpy())
    tp = cf_matrix[1, 1]
    with open(logfile, 'a') as f:
        print(f"{folds}-folds AUPRC:{auprc:.4f}, AUROC:{auc:.4f}, ACC:{acc:.4f}, F1:{f1:.4f}, TP:{tp:.1f}",
              file=f, flush=True)


def pred_to_csv(configs, result):
    labeled = "known" if "Label" in result.columns else "unknown"
    cell_line = get_cell_line(configs["data_dir"])
    gene_list = get_gene_list()
    gene_list['gene_index'] = np.arange(gene_list.shape[0])
    result = gene_list.merge(result)
    result = result.drop('gene_index', axis=1)
    out_dir = f"./predict/result/best{cell_line}_{labeled}_result"
    out_dir += '_r' if configs['reverse'] else ''
    out_dir += ".csv" if configs["hic"] else "_wohic.csv"
    result.to_csv(out_dir, sep='\t', index=False)

def grid_search_SVM(model, dataset):
    train_mask = dataset[0].train_mask[:, 0]
    valid_mask = dataset[0].valid_mask[:, 0]

    x_train = dataset[0].x[train_mask + valid_mask]
    y_train = dataset[0].y[train_mask + valid_mask][:, 1]

    param_grid = {
        'C': [1/4, 1/2, 1, 2, 4],
        'kernel': ['linear', 'rbf', 'sigmoid'],
        'gamma': ['scale', 'auto']
    }

    grid_search = GridSearchCV(model.svm, param_grid, scoring='average_precision', cv=10, verbose=2)
    for _ in tqdm(range(1)):
        grid_search.fit(x_train, y_train)
    
    return grid_search.best_params_


def train_SVM(configs, dataset):
    model = SVM()
    best_params = grid_search_SVM(model, dataset)
    with open(configs['logfile'], 'a') as f:
        print("Best params:", best_params, file=f, flush=True)

    train_result = []
    test_mask = dataset[0].test_mask
    x_test = dataset[0].x[test_mask]
    y_test = dataset[0].y[test_mask][:, 1].numpy()
    index = dataset[0].pos[test_mask].numpy()
    for fold in range(configs['cv_folds']):
        model = SVM(C=best_params['C'], gamma=best_params['gamma'], kernel=best_params['kernel'])
        train_mask = dataset[0].train_mask[:, fold]
        x_train = dataset[0].x[train_mask]
        y_train = dataset[0].y[train_mask][:, 1]

        model.svm.fit(x_train, y_train)
        y_score = model.svm.predict_proba(x_test)[:, 1]
        y_pred = np.zeros_like(y_score)
        y_pred[y_score>0.5] = 1
        train_result =  pred_to_df(fold, train_result, index, y_test, y_score)

    score_col = [f"score_{i}" for i in range(configs['cv_folds'])]
    train_result['avg_score'] = train_result[score_col].mean(axis=1)
    train_result['pred_label'] = train_result.apply(
        lambda x: 1 if x['avg_score'] > 0.5 else 0, axis=1)
    score_avg_perfomance(train_result, score_col, configs['logfile'])


def train(model, fold, train_loader_list, valid_loader_list, optimizer, devices, scheduler=None, loss_func=None,):
    model.train()
    tot_loss = 0
    acc = 0
    data = None
    out = None
    steps = 0

    for data in zip(*train_loader_list):
        steps = steps + 1
        optimizer.zero_grad()
        size = data[0].batch_size
        out = model(data)
        if isinstance(model, MTGCN):
            out, rl, c1, c2 = out[0][:size], out[1], out[2], out[3]
        else: out = out[:size]
        true_lab = data[0].y[:size][:, 1].to(devices)
        out = out.view(-1)
        loss = loss_func(out, true_lab.float())
        if isinstance(model, MTGCN):
            loss = loss / (c1 ** 2) + rl / (c2 ** 2) + 2 * torch.log(c1 * c2)
        del out, true_lab
        loss.backward()
        tot_loss = tot_loss + loss.item()
        optimizer.step()
        if scheduler is not None:
            scheduler.step()
    tot_loss = tot_loss/steps

    model.eval()
    y_true = np.array([])
    y_score = np.array([])
    train_correct = 0
    num_train = 0
    for data in zip(*train_loader_list):
        size = data[0].batch_size
        with torch.no_grad():
            out = model(data)
            if isinstance(model, MTGCN):
                out, rl, c1, c2 = out[0][:size], out[1], out[2], out[3]
            else: out = out[:size]
        true_lab = data[0].y[:size][:, 1].to(devices)
        out = out.view(-1)
        pred_lab = t.zeros(size)
        pred_lab[out > 0.5] = 1
        pred_lab = pred_lab.to(devices)
        train_correct += t.eq(pred_lab, true_lab).sum().float()
        num_train += size
        train_mask = data[0].train_mask[:size, fold]
        if y_score.size == 0:
            y_score = out[train_mask[:size]].cpu().detach()
        else:
            y_score = np.append(y_score, out.cpu().detach(), axis=0)
        y_true = np.append(y_true, true_lab.cpu().detach().numpy())

    train_acc = (train_correct / num_train).cpu().detach().numpy()
    train_auprc = average_precision_score(y_true=y_true, y_score=y_score)
    train_auc = roc_auc_score(y_true, y_score)
    print(f"Train AUPRC: {train_auprc:.4f}, AUROC: {train_auc:.4f}, ACC: {train_acc:.4f}")

    y_true = np.array([])
    y_pred = np.array([])
    y_score = np.array([])
    valid_loss = 0
    steps = 0
    for data in zip(*valid_loader_list):
        steps = steps + 1
        size = data[0].batch_size
        with torch.no_grad():
            out = model(data)
            if isinstance(model, MTGCN):
                out, rl, c1, c2 = out[0][:size], out[1], out[2], out[3]
            else: out = out[:size]
        true_lab = data[0].y[:size][:, 1].to(devices)
        out = out.view(-1)
        pred_lab = t.zeros(size)
        pred_lab[out > 0.5] = 1
        pred_lab = pred_lab.to(devices)
        y_pred = np.append(y_pred, pred_lab.cpu().detach().numpy())
        if y_score.size == 0:
            y_score = out.cpu().detach()
        else:
            y_score = np.append(y_score, out.cpu().detach(), axis=0)
        y_true = np.append(y_true, true_lab.cpu().detach().numpy())
        valid_loss = valid_loss + loss_func(out, true_lab.float()).item()

    valid_loss = valid_loss / steps
    acc, cf_matrix, auprc, f1, auc = calculate_metrics(y_true, y_pred, y_score)

    return tot_loss, valid_loss, acc, cf_matrix, auprc, f1, auc, train_auprc, train_auc, train_acc


def train_model(modules, params, log_name, fold, head_info=False):
    fold = params["fold"]
    logfile = params['logfile']
    devices = params['gpu']
    dataset = modules['dataset']
    model = modules['model']
    loader_list = modules['train_loader_list']
    valid_loader_list = modules['valid_loader_list']
    optimizer = modules['optimizer']
    scheduler = modules['scheduler']
    loss_func = modules['loss_func']

    if isinstance(dataset, dict):
        data = dataset["ppi"][0]
    else:
        data = dataset[0]
    if head_info:
        config_load.print_config(logfile, params)
        with open(logfile, 'a') as f:
            print("Model: GATRes\nTrain/Valid/Test: ",
                  data.train_mask[:, fold].sum(), data.valid_mask[:, fold].sum(), data.test_mask.sum(),
                  file=f, flush=True)

    if head_info:
        with open(logfile, 'a') as f:
            print(model, file=f, flush=True)

    if params['wandb']:
        wandb.init(project=params['project'], config=params,
                   settings=wandb.Settings(start_method='fork'))
        wandb.watch_called = False
        wandb.watch(model, log="all")
    print('Start Training')
    vmax_auprc = 0
    trigger_times = 0
    for epoch in range(params['num_epochs']):
        train_loss, valid_loss, acc, cf_matrix, auprc, f1, auc, train_auprc, train_auc, train_acc = train(model, fold, loader_list,
                                                                                                          valid_loader_list,
                                                                                                          optimizer, devices, scheduler,
                                                                                                          loss_func)

        if (epoch + 1) % 10 == 0:
            print(f"Epoch: {epoch}, Train loss: {train_loss:.4f}, Acc: {acc:.4f}, " \
                  f"Auprc: {auprc:.4f}, TP: {cf_matrix[1, 1]}, F1: {f1:.4f}, Auroc: {auc:.4f}")
        if params['wandb']:
            wandb.log({
                "loss_epoch": train_loss,
                "loss": valid_loss,
                "Acc": acc,
                "AUPRC": auprc,
                "True_negative:": cf_matrix[0, 0],
                "False_positive": cf_matrix[0, 1],
                "False_negative": cf_matrix[1, 0],
                "True_positive": cf_matrix[1, 1],
                "auc": auc,
                "f1 score": f1,
                "train_auprc": train_auprc,
                "train_auc": train_auc,
                "train_acc": train_acc,
            })

        if epoch >= params["num_epochs"] // 10:
            if auprc < vmax_auprc:
                trigger_times += 1
                if trigger_times == params["num_epochs"] // 5:
                    print("Early Stopping")
                    break
            else:
                trigger_times = 0
                vmax_auprc = auprc
                max_epoch = epoch
                best_acc = acc
                best_tp = cf_matrix[1, 1]
                best_auc = auc
                best_f1 = f1
                checkpoint = {'state_dict': model.state_dict(), 'optimizer': optimizer.state_dict(),
                              'scheduler': scheduler.state_dict()}
    if not os.path.exists(os.path.join(params['out_dir'], log_name)):
        os.mkdir(os.path.join(params['out_dir'], log_name))
    if params['wandb']:
        run_name = re.findall(r'\d+', str(wandb.run.name))[0]
        model_dir = os.path.join(params['out_dir'], log_name, \
            run_name + f'_{fold}_{vmax_auprc:.4f}_{best_tp}.pkl')
    else:
        model_dir = os.path.join(params['out_dir'], log_name, \
            f'{fold}_{vmax_auprc:.4f}_{best_auc:.4f}_{best_tp}.pkl')
    t.save(checkpoint, model_dir)
    with open(logfile, 'a') as f:
        if params['wandb']:
            print("{} epoch {}: AUPRC:{:.4f}, AUROC:{:.4f}, ACC:{:.4f}, F1:{:.4f}, TP:{:.1f}".format(
                run_name, max_epoch, vmax_auprc, best_auc, best_acc, best_f1, best_tp), file=f, flush=True)
        else:
            print("epoch {}: AUPRC:{:.4f}, AUROC:{:.4f}, ACC:{:.4f}, F1:{:.4f}, TP:{:.1f}".format(
                max_epoch, vmax_auprc, best_auc, best_acc, best_f1, best_tp), file=f, flush=True)
    if isinstance(dataset, dict):
        dataset["hic"][0].train_mask[modules['drop_idx'], fold] = True
    else:
        dataset[0].train_mask[modules['drop_idx'], fold] = True
    if params['wandb']:
        wandb.finish()
    return vmax_auprc, best_auc, best_acc, best_f1, best_tp, model_dir


def predict(model, loader_list, params, ckpt, labeled=True):
    devices = params['gpu']
    print(f"Loading model from {ckpt} ......")
    model.load_state_dict(t.load(ckpt)['state_dict'])
    model.eval()

    y_true = np.array([]) if labeled else None

    y_pred = np.array([])
    y_score = np.array([])
    y_index = np.array([])

    for data in zip(*loader_list):
        size = data[0].batch_size
        with t.no_grad():
            out = model(data)
            out = out[0][:size] if isinstance(model, MTGCN) else out[:size]
        out = t.squeeze(out)
        index = data[0].pos[:size]
        true_lab = data[0].y[:size][:, 1].to(devices) if labeled else None
        pred_lab = t.zeros(size)
        pred_lab[out > 0.5] = 1
        pred_lab = pred_lab.to(devices)
        if y_score.size == 0:
            y_score = out.cpu().detach()
        else:
            y_score = np.append(y_score, out.cpu().detach(), axis=0)
        y_pred = np.append(y_pred, pred_lab.cpu().detach().numpy())
        y_index = np.append(y_index, index.cpu().detach().numpy())

        y_true = np.append(y_true, true_lab.cpu().detach().numpy()) if labeled else None


    return y_score, y_pred, y_true, y_index


def pred_to_df(i, result, y_index, y_true, y_score):
    if i == 0:
        mid = np.array([y_index, y_true, y_score]).T if y_true is not None else np.array([y_index, y_score]).T
        result = pd.DataFrame(data=mid, columns=['gene_index', 'Label',
                                    f'score_{i}'] if y_true is not None else ['gene_index',
                                    f'score_{i}'])
    else:
        mid = np.array([y_index, y_score]).T
        mid = pd.DataFrame(data=mid, columns=['gene_index', f'score_{i}'])
        result = result.merge(mid)

    return result


def cv_train(args, configs, disturb=None):
    if args.finetune:
        ckpt_path = f"./predict/models/{configs['model']}"
        if configs['model'] == 'GATRes':
            if 'AML' in configs['data_dir']:
                ckpt = ckpt_path + ('/K562_Hi-C/527_0.8551_38.pkl')
            else:
                ckpt = ckpt_path + ('/MCF7_Hi-C/328_0.8976_24.pkl' if configs["hic"] else '/MCF7_PPI/78_0.9815_27.pkl') 
        elif configs['model'] == 'MTGCN':
            ckpt = ckpt_path + '/0.8936_0.9614_22.pkl'
        elif configs['model'] == 'GCN':
            ckpt = ckpt_path + '/0.7302_0.8995_18.pkl'
        elif configs['model'] == 'GAT':
            ckpt = ckpt_path + '/0.8837_0.9570_23.pkl'
    log_name = configs['log_name']
    num_folds = configs["cv_folds"]
<<<<<<< HEAD
    configs['load_data'] = args.load_data
=======
>>>>>>> 81472ca3
    dataset = get_data(configs=configs, stable=configs["stable"]) if disturb is None else get_data(configs=configs, stable=configs["stable"], disturb_list=disturb)
    if 'SVM' in configs['model']:
        train_SVM(configs, dataset)
        return
    sum_auprc, sum_auc, sum_acc, sum_f1, sum_tp, train_result = [], [], [], [], [], []
    for j in range(configs['repeat']):
        head_info = True if j == 0 else False
        if args.cv:
            for i in range(num_folds):
                if i != 0:
                    head_info = False
                configs["fold"] = i
                modules = get_training_modules(configs, dataset)
                if args.finetune:
                    print(f"Loading model from {ckpt} ......")
                    modules["model"].load_state_dict(t.load(ckpt)['state_dict'])
                auprc, auc, acc, f1, tp, new_ckpt = train_model(
                    modules, configs, log_name, i, head_info,)
                sum_auprc.append(auprc)
                sum_auc.append(auc)
                sum_acc.append(acc)
                sum_f1.append(f1)
                sum_tp.append(tp)
                y_score, y_pred, y_true, y_index = predict(modules['model'], modules['test_loader_list'],
                                                                                    configs, new_ckpt)
                acc, cf_matrix, auprc, f1, auc = calculate_metrics(y_true, y_pred, y_score)
                tp = cf_matrix[1, 1]
                with open(configs['logfile'], 'a') as f:
                    print("Test AUPRC:{:.4f}, AUROC:{:.4f}, ACC:{:.4f}, F1:{:.4f}, TP:{:.1f}"
                        .format(auprc, auc, acc, f1, tp), file=f, flush=True)
                train_result =  pred_to_df(i, train_result, y_index, y_true, y_score)
            score_col = [f"score_{i}" for i in range(num_folds)]
            train_result['avg_score'] = train_result[score_col].mean(axis=1)
            train_result['pred_label'] = train_result.apply(
                lambda x: 1 if x['avg_score'] > 0.5 else 0, axis=1)
            score_avg_perfomance(train_result, score_col, configs['logfile'])
        else:
            configs["fold"] = 7
            modules = get_training_modules(configs, dataset)
            if args.finetune:
                print(f"Loading model from {ckpt} ......")
                modules["model"].load_state_dict(t.load(ckpt)['state_dict'])
            auprc, auc, acc, f1, tp, new_ckpt = train_model(
                modules, configs, log_name, configs['fold'], head_info)
            head_info = False
            sum_auprc.append(auprc)
            sum_auc.append(auc)
            sum_acc.append(acc)
            sum_f1.append(f1)
            sum_tp.append(tp)
    with open(configs['logfile'], 'a') as f:
        print("Avg AUPRC:{:.4f}±{:.4f}, AUC:{:.4f}±{:.4f}, ACC:{:.4f}±{:.4f}, F1:{:.4f}±{:.4f}, TP:{:.1f}±{:.1f}".format(np.average(sum_auprc), np.std(sum_auprc),
                                                                                                                         np.average(sum_auc), np.std(sum_auc), np.average(sum_acc), np.std(sum_acc), np.average(sum_f1), np.std(sum_f1), np.average(sum_tp), np.std(sum_tp)), file=f, flush=True)


def predict_all(args, configs):
    dataset = get_data(configs=configs)
    num_folds = configs["cv_folds"]
    ckpt_path = "./predict/models/MCF7_Hi-C/" if not args.patient else f"./predict/models/AML/{configs['patient']}"
    ckpt_path += '_r/' if args.reverse else '/'
    checkpoint = os.listdir(ckpt_path)
    known_result, unknown_result = [], []
    for i in range(num_folds):
        configs["fold"] = i
        modules = get_training_modules(configs, dataset, pred=True)
        y_score, y_pred, y_true, y_index = predict(modules['model'], modules['train_loader_list'],
                                                    configs, ckpt_path + checkpoint[i])
        known_result =  pred_to_df(i, known_result, y_index, y_true, y_score)
        y_score, y_pred, y_true, y_index = predict(modules['model'], modules['unknown_loader_list'],
                                                    configs, ckpt_path + checkpoint[i], labeled=False)
        unknown_result = pred_to_df(i, unknown_result, y_index, y_true, y_score)

    score_col = [f"score_{i}" for i in range(configs["cv_folds"])]
    known_result['avg_score'] = known_result[score_col].mean(axis=1)
    known_result['pred_label'] = known_result.apply(
        lambda x: 1 if x['avg_score'] > 0.5 else 0, axis=1)
    unknown_result['avg_score'] = unknown_result[score_col].mean(axis=1)
    unknown_result['pred_label'] = unknown_result.apply(
        lambda x: 1 if x['avg_score'] > 0.5 else 0, axis=1)
    
    pred_to_csv(configs, known_result)
    pred_to_csv(configs, unknown_result)


def down_sample_migrate(args, configs):
    configs["data_dir"] = "data/Leukemia_Matrix"
    configs["project"] = "Finetune"
    num_samples = [i for i in range(1000, 99, -100)]
    num_samples.extend([i for i in range(90, 9, -20)])
    num_samples.append(250)
    for model in ['GCN', 'GAT', 'MTGCN']:
        configs['model'] = model
        for seed in [40, 41, 42, 43, 44]:
            for num in num_samples:
                configs['hic'] = True
                configs['sample_rate'] = num
                configs['log_name'] = f"/migrate/finetune/{configs['model']}/sample_test/{num}_{seed}"
                configs['logfile'] = configs['log_dir'] + configs['log_name'] + '.txt'
                configs['random_seed'] = seed
                cv_train(args, configs)


def hic_graph(args, configs):
    configs["stable"] = False
    configs["graph"] = "dual" # "dual", "onlyc", "plusc"
    for norm in ['binary']:
        configs["hic_norm"] = norm
        configs["log_name"] = f"/mcf7_hic_{norm}_{configs['graph']}_graph"
        configs["logfile"] = configs["log_dir"] + configs["log_name"] + ".txt"
        configs["ppi"] = "CPDB"
        configs["load_data"] = True
        cv_train(args, configs)


def ways_of_reduction(args, configs):
    configs["stable"] = False
    configs["hic_reduce"] = "t-sne"
    for i in [1, 2, 3]:
        configs["hic_reduce_dim"] = i
        configs["log_name"] = "/mcf7_hic_" + configs["hic_reduce"] + f"_{i}"
        configs["logfile"] = configs["log_dir"] + configs["log_name"] + ".txt"
        cv_train(args, configs)


def run_benchmark(args, configs):
    for model in ["MTGCN", "EMOGI", "GCN", "GAT", 'N2V_MLP', 'N2V_SVM']:
        configs["model"] = model
        configs["log_name"] = f"/mcf7_{model}" if configs['hic'] else f"/mcf7_{model}(woH)"
        configs["logfile"] = configs["log_dir"] + configs["log_name"] + ".txt"
        disturb = {'add': ['PPI']} if 'N2V' in model else None
        cv_train(args, configs, disturb)

def patient_train(args, configs):
    print(args.patient)
    for patient in args.patient:
        configs['data_dir'] = f'data/AML_Matrix/{patient}'
        configs["log_name"] = f"/{configs['data_dir'].split('/')[-1]}"
        configs["logfile"] = configs["log_dir"] + configs["log_name"] + ".txt"
        cv_train(args, configs)
    

def main(args, configs):
    if args.pred:
        for patient in args.patient:
            configs['patient'] = patient
            configs['data_dir'] = f'data/AML_Matrix/{patient}'
            predict_all(args, configs)

    elif args.hic_graph:
        hic_graph(args, configs)
    elif args.hic_reduce:
        ways_of_reduction(args, configs)

    elif args.change_hic_mat:
        configs["stable"] = False
        for i in [1, 2, 5, 10]:
            configs["hic_reduce_dim"] = i
            configs["log_name"] = "/mcf7_hic_" + configs["hic_type"] + f"_{i}"
            configs["logfile"] = configs["log_dir"] + configs["log_name"] + ".txt"
            cv_train(args, configs)

    elif args.bm:
        run_benchmark(args, configs)

    elif args.patient:
        patient_train(args, configs)

    else:
        configs["log_name"] = f"{get_cell_line(configs['data_dir'])[1:]}_{configs['ppi']}"
        configs["logfile"] = os.path.join(configs["log_dir"], configs["log_name"] + ".txt")
        cv_train(args, configs)


if __name__ == "__main__":
    configs = config_load.get()
    args = arg_parse()
    gpu = f"cuda:{args.gpu}" if args.gpu else 'cpu'
    configs["device"] = gpu
    if args.reverse:
        configs["reverse"] = True
    main(args, configs)<|MERGE_RESOLUTION|>--- conflicted
+++ resolved
@@ -1,731 +1,724 @@
-import re
-import numpy as np
-import pandas as pd
-import random
-import argparse
-import os
-
-import torch as t
-import torch.nn
-from torch_geometric.loader import NeighborLoader
-from transformers import get_linear_schedule_with_warmup
-from sklearn.metrics import confusion_matrix, average_precision_score, f1_score, roc_auc_score
-from sklearn.model_selection import GridSearchCV
-
-from tqdm import tqdm
-import wandb
-
-import config_load
-from data_preprocess_cv import get_data, get_cell_line, CancerDataset
-from model import *
-from utils import *
-
-
-def arg_parse():
-    parser = argparse.ArgumentParser(description="Train GATRes arguments.")
-    parser.add_argument('-b', "--benchmark", dest="bm", action="store_true")
-    parser.add_argument('-ch, "--change_hic', dest="change_hic_mat",
-                        help="change origin Hi-C matrix", action="store_true")
-    parser.add_argument('-cv, "--cross_validation', dest="cv",
-                        help="use cross validation", action="store_true")
-    parser.add_argument('-f', "--finetune", dest='finetune', help="finetune", action="store_true")
-<<<<<<< HEAD
-    parser.add_argument('-g', "--gpu", dest="gpu", default=0)
-=======
-    parser.add_argument('-g', "--gpu", dest="gpu", default=None)
->>>>>>> 81472ca3
-    parser.add_argument('-hg', "--hic_graph", dest="hic_graph", help="construct graph with hic", action="store_true")
-    parser.add_argument('-hr', "--hic_reduce", dest="hic_reduce", help="change hic reduction method", action="store_true")
-    parser.add_argument('-l', "--load", dest="load", help="load data", action="store_true")
-    parser.add_argument('-p', "--predict", dest='pred', help="predict all nodes", action="store_true")
-    parser.add_argument('-pt', "--patient", dest='patient', help="Patient ID", default=None, nargs='*')
-    parser.add_argument('-r', "--reverse", dest="reverse", action='store_true')
-    return parser.parse_args()
-
-
-def drop_samples(dataset, fold, sample_neg=0., sample_pos=1., num_samples=0, random_seed=42):
-    if sample_neg == 1 and sample_pos == 1:
-        return []
-    drop_neg = 1 - sample_neg
-    drop_pos = 1 - sample_pos
-    splitted_idx = dataset.get_idx_split(fold)
-    train_idx = splitted_idx['train']
-    drop_neg_idx, drop_pos_idx = [], []
-    for i in train_idx:
-        if dataset[0].y[i][0]:
-            drop_neg_idx.append(i.item())
-        if dataset[0].y[i][1]:
-            drop_pos_idx.append(i.item())
-    num_neg_samples = len(drop_neg_idx)
-    num_pos_samples = len(drop_pos_idx)
-    random.seed(random_seed)
-    if num_samples:
-        num_neg = int(num_samples * num_neg_samples /
-                      (num_neg_samples + num_pos_samples))
-        num_pos = num_samples - num_neg
-        drop_neg_idx = random.sample(drop_neg_idx, num_neg_samples - num_neg)
-        drop_pos_idx = random.sample(drop_pos_idx, num_pos_samples - num_pos)
-    else:
-        drop_neg_idx = random.sample(
-            drop_neg_idx, int(num_neg_samples*drop_neg))
-        drop_pos_idx = random.sample(
-            drop_pos_idx, int(num_pos_samples*drop_pos))
-    drop_idx = drop_neg_idx + drop_pos_idx
-    print(
-        f"Negatives: {num_neg_samples - len(drop_neg_idx)}, Positives: {num_pos_samples - len(drop_pos_idx)}")
-    dataset[0].train_mask[drop_idx, fold] = False
-
-    return drop_idx
-
-
-def get_model(params, dataset):
-    if params["model"] == "DualGATRes":
-        model = DualGATRes2(dataset["ppi"].num_node_features, hidden_channels=params["hidden_channels"], heads=params["heads"],
-                            drop_rate=params["drop_rate"], hic_attn_drop_rate=params['ppi_attn_drop'], ppi_attn_drop_rate=params['ppi_attn_drop'], edge_dim=dataset["hic"][0].edge_dim, devices_available=params["gpu"])
-        
-    elif params["model"] == "GATRes":
-        model = GATRes(in_channels=dataset.num_node_features, hidden_channels=params['hidden_channels'], heads=params['heads'],
-                    drop_rate=params['drop_rate'], attn_drop_rate=params['ppi_attn_drop'], edge_dim=dataset[0].edge_dim, devices_available=params["gpu"])
-    
-    elif params["model"] == "GCN":
-        model = GCN(in_channels=dataset.num_node_features, hidden_channels=params["hidden_channels"], heads=params["heads"],
-                    drop_rate=params["drop_rate"], devices_available=params["gpu"])
-    
-    elif params["model"] == "GAT":
-        model = GAT(in_channels=dataset.num_node_features, hidden_channels=params["hidden_channels"], heads=params["heads"],
-                    drop_rate=params["drop_rate"], attn_drop_rate=params['ppi_attn_drop'], edge_dim=dataset[0].edge_dim, devices_available=params["gpu"])
-    
-    elif "MLP" in params["model"]:
-        model = MLP(in_channels=dataset.num_node_features, drop_rate=params["drop_rate"], devices_available=params["gpu"])
-    
-    elif "SVM" in params["model"]:
-        model = SVM(C=1.0, gamma='scale', kernel='poly')
-    
-    elif params["model"] == "EMOGI":
-        model = EMOGI(in_channels=dataset.num_node_features, drop_rate=0.5, pos_loss_multiplier=45.0, hidden_dims=[300, 100], devices_available=params["gpu"])
-
-    elif params["model"] == "MTGCN":
-        model = MTGCN(in_channels=dataset.num_node_features, hidden_dims=[300, 100], devices_available=params["gpu"])
-
-    return model
-
-
-def get_training_modules(params, dataset, pred=False):
-    if params["model"] == "MTGCN":
-        loss_func = torch.nn.BCEWithLogitsLoss()
-
-    else:
-        loss_func = torch.nn.BCELoss()
-
-    fold = params["fold"]
-    params["drop_neg"] = 0. if pred else params["drop_neg"]
-    print("Drop ", params['drop_neg'], "of negative train samples")
-    if isinstance(dataset, dict):
-        drop_idx = drop_samples(dataset["hic"], fold, sample_neg=(
-            1 - params['drop_neg']), random_seed=params['random_seed'])
-    else:
-        drop_idx = drop_samples(dataset, fold, sample_neg=(
-            1 - params['drop_neg']), random_seed=params['random_seed'])
-    if params["sample_rate"] < 1:
-        print("Drop ", (1 - params['sample_rate']), "of train samples")
-        drop_idx += drop_samples(dataset, fold, params['sample_rate'], params['sample_rate'], params['random_seed'])
-    elif params["sample_rate"] > 1: # 顺便当做采样数使用
-        print(f"Sample {params['sample_rate']} train samples")
-        drop_idx = drop_samples(dataset, fold, num_samples=params['sample_rate'], random_seed=params['random_seed'])
-    neighbors = params['neighbors']
-    if params["graph"] == "dual": params["model"] = "DualGATRes"
-    data_list = [dataset["hic"][0], dataset["ppi"][0]] if params["graph"] == "dual" else [dataset[0]]
-    model = get_model(params, dataset)
-
-    loader_list, valid_loader_list, test_loader_list, unknown_loader_list = [], [], [], []
-    for data in data_list:
-        if pred:
-            loader_list.append(NeighborLoader(data, num_neighbors=neighbors, batch_size=params['batch_size'], directed=False,
-                                    input_nodes=data.train_mask[:, fold] + data.valid_mask[:, fold] + data.test_mask, shuffle=False if params["graph"]=="dual" else True))
-            valid_loader_list, test_loader_list = None, None
-        else:
-            loader_list.append(NeighborLoader(data, num_neighbors=neighbors, batch_size=params['batch_size'], directed=False,
-                                    input_nodes=data.train_mask[:, fold], shuffle=False if params["graph"]=="dual" else True))
-            valid_loader_list.append(NeighborLoader(data, num_neighbors=neighbors, batch_size=params['batch_size'], directed=False,
-                                        input_nodes=data.valid_mask[:, fold], shuffle=False if params["graph"]=="dual" else True))
-            test_loader_list.append(NeighborLoader(data, num_neighbors=neighbors, batch_size=params['batch_size'], directed=False,
-                                        input_nodes=data.test_mask))
-            
-        unknown_loader_list.append(NeighborLoader(data, num_neighbors=neighbors, batch_size=params['batch_size'], directed=False,
-                                        input_nodes=data.unlabeled_mask))
-    if params["model"] == "DualGATRes":
-        optimizer = t.optim.AdamW([
-            dict(params=model.extractor.parameters(), weight_decay=0.05),
-            dict(params=model.discriminator.parameters(), weight_decay=0.05)
-        ], lr=params['lr'])
-
-    elif params["model"] == "EMOGI":
-        opt_list = [dict(params=model.convs[0].parameters(), weight_decay=0.005)] + \
-               [dict(params=model.convs[i].parameters(), weight_decay=0) for i in range(1, len(model.convs))]
-        optimizer = t.optim.Adam(opt_list, lr=params['lr'])
-
-    elif params["model"] == "GATRes":
-        optimizer = t.optim.AdamW([
-            dict(params=model.convs.parameters(), weight_decay=0.05),
-            dict(params=model.lins.parameters(), weight_decay=0.05)
-        ], lr=params['lr'])
-
-    elif "SVM" in params["model"]:
-        optimizer = t.optim.SGD(model.parameters(), lr=params['lr'])
-
-    else:
-        optimizer = t.optim.AdamW(model.parameters(), lr=params['lr'])
-
-    num_training_steps = sum(
-        data_list[0].train_mask[:, fold]) / params['batch_size'] * params['num_epochs']
-    warmup_steps = 0.2 * num_training_steps
-    scheduler = get_linear_schedule_with_warmup(
-        optimizer, num_warmup_steps=warmup_steps, num_training_steps=num_training_steps)
-
-
-    modules = {'dataset': dataset,
-               'model': model,
-               'loss_func': loss_func,
-               'train_loader_list': loader_list,
-               'valid_loader_list': valid_loader_list,
-               'test_loader_list': test_loader_list,
-               'unknown_loader_list': unknown_loader_list,
-               'optimizer': optimizer,
-               'scheduler': scheduler,
-               'drop_idx': drop_idx}
-
-    return modules
-
-
-def calculate_metrics(y_true, y_pred, y_score):
-    num_correct = np.equal(y_true, y_pred).sum()
-    acc = (num_correct / y_true.shape[0])
-    cf_matrix = confusion_matrix(
-        y_true=y_true, y_pred=y_pred, labels=[0.0, 1.0])
-    auprc = average_precision_score(y_true=y_true, y_score=y_score)
-    f1 = f1_score(y_true, y_pred)
-    auc = roc_auc_score(y_true, y_score)
-
-    return acc, cf_matrix, auprc, f1, auc
-
-
-def score_avg_perfomance(train_result, score_col, logfile):
-    folds = len(score_col)
-    y_true = train_result['Label']
-    y_score = train_result['avg_score']
-    y_pred = train_result['pred_label']
-    acc, cf_matrix, auprc, f1, auc = calculate_metrics(y_true.to_numpy(), y_pred.to_numpy(), y_score.to_numpy())
-    tp = cf_matrix[1, 1]
-    with open(logfile, 'a') as f:
-        print(f"{folds}-folds AUPRC:{auprc:.4f}, AUROC:{auc:.4f}, ACC:{acc:.4f}, F1:{f1:.4f}, TP:{tp:.1f}",
-              file=f, flush=True)
-
-
-def pred_to_csv(configs, result):
-    labeled = "known" if "Label" in result.columns else "unknown"
-    cell_line = get_cell_line(configs["data_dir"])
-    gene_list = get_gene_list()
-    gene_list['gene_index'] = np.arange(gene_list.shape[0])
-    result = gene_list.merge(result)
-    result = result.drop('gene_index', axis=1)
-    out_dir = f"./predict/result/best{cell_line}_{labeled}_result"
-    out_dir += '_r' if configs['reverse'] else ''
-    out_dir += ".csv" if configs["hic"] else "_wohic.csv"
-    result.to_csv(out_dir, sep='\t', index=False)
-
-def grid_search_SVM(model, dataset):
-    train_mask = dataset[0].train_mask[:, 0]
-    valid_mask = dataset[0].valid_mask[:, 0]
-
-    x_train = dataset[0].x[train_mask + valid_mask]
-    y_train = dataset[0].y[train_mask + valid_mask][:, 1]
-
-    param_grid = {
-        'C': [1/4, 1/2, 1, 2, 4],
-        'kernel': ['linear', 'rbf', 'sigmoid'],
-        'gamma': ['scale', 'auto']
-    }
-
-    grid_search = GridSearchCV(model.svm, param_grid, scoring='average_precision', cv=10, verbose=2)
-    for _ in tqdm(range(1)):
-        grid_search.fit(x_train, y_train)
-    
-    return grid_search.best_params_
-
-
-def train_SVM(configs, dataset):
-    model = SVM()
-    best_params = grid_search_SVM(model, dataset)
-    with open(configs['logfile'], 'a') as f:
-        print("Best params:", best_params, file=f, flush=True)
-
-    train_result = []
-    test_mask = dataset[0].test_mask
-    x_test = dataset[0].x[test_mask]
-    y_test = dataset[0].y[test_mask][:, 1].numpy()
-    index = dataset[0].pos[test_mask].numpy()
-    for fold in range(configs['cv_folds']):
-        model = SVM(C=best_params['C'], gamma=best_params['gamma'], kernel=best_params['kernel'])
-        train_mask = dataset[0].train_mask[:, fold]
-        x_train = dataset[0].x[train_mask]
-        y_train = dataset[0].y[train_mask][:, 1]
-
-        model.svm.fit(x_train, y_train)
-        y_score = model.svm.predict_proba(x_test)[:, 1]
-        y_pred = np.zeros_like(y_score)
-        y_pred[y_score>0.5] = 1
-        train_result =  pred_to_df(fold, train_result, index, y_test, y_score)
-
-    score_col = [f"score_{i}" for i in range(configs['cv_folds'])]
-    train_result['avg_score'] = train_result[score_col].mean(axis=1)
-    train_result['pred_label'] = train_result.apply(
-        lambda x: 1 if x['avg_score'] > 0.5 else 0, axis=1)
-    score_avg_perfomance(train_result, score_col, configs['logfile'])
-
-
-def train(model, fold, train_loader_list, valid_loader_list, optimizer, devices, scheduler=None, loss_func=None,):
-    model.train()
-    tot_loss = 0
-    acc = 0
-    data = None
-    out = None
-    steps = 0
-
-    for data in zip(*train_loader_list):
-        steps = steps + 1
-        optimizer.zero_grad()
-        size = data[0].batch_size
-        out = model(data)
-        if isinstance(model, MTGCN):
-            out, rl, c1, c2 = out[0][:size], out[1], out[2], out[3]
-        else: out = out[:size]
-        true_lab = data[0].y[:size][:, 1].to(devices)
-        out = out.view(-1)
-        loss = loss_func(out, true_lab.float())
-        if isinstance(model, MTGCN):
-            loss = loss / (c1 ** 2) + rl / (c2 ** 2) + 2 * torch.log(c1 * c2)
-        del out, true_lab
-        loss.backward()
-        tot_loss = tot_loss + loss.item()
-        optimizer.step()
-        if scheduler is not None:
-            scheduler.step()
-    tot_loss = tot_loss/steps
-
-    model.eval()
-    y_true = np.array([])
-    y_score = np.array([])
-    train_correct = 0
-    num_train = 0
-    for data in zip(*train_loader_list):
-        size = data[0].batch_size
-        with torch.no_grad():
-            out = model(data)
-            if isinstance(model, MTGCN):
-                out, rl, c1, c2 = out[0][:size], out[1], out[2], out[3]
-            else: out = out[:size]
-        true_lab = data[0].y[:size][:, 1].to(devices)
-        out = out.view(-1)
-        pred_lab = t.zeros(size)
-        pred_lab[out > 0.5] = 1
-        pred_lab = pred_lab.to(devices)
-        train_correct += t.eq(pred_lab, true_lab).sum().float()
-        num_train += size
-        train_mask = data[0].train_mask[:size, fold]
-        if y_score.size == 0:
-            y_score = out[train_mask[:size]].cpu().detach()
-        else:
-            y_score = np.append(y_score, out.cpu().detach(), axis=0)
-        y_true = np.append(y_true, true_lab.cpu().detach().numpy())
-
-    train_acc = (train_correct / num_train).cpu().detach().numpy()
-    train_auprc = average_precision_score(y_true=y_true, y_score=y_score)
-    train_auc = roc_auc_score(y_true, y_score)
-    print(f"Train AUPRC: {train_auprc:.4f}, AUROC: {train_auc:.4f}, ACC: {train_acc:.4f}")
-
-    y_true = np.array([])
-    y_pred = np.array([])
-    y_score = np.array([])
-    valid_loss = 0
-    steps = 0
-    for data in zip(*valid_loader_list):
-        steps = steps + 1
-        size = data[0].batch_size
-        with torch.no_grad():
-            out = model(data)
-            if isinstance(model, MTGCN):
-                out, rl, c1, c2 = out[0][:size], out[1], out[2], out[3]
-            else: out = out[:size]
-        true_lab = data[0].y[:size][:, 1].to(devices)
-        out = out.view(-1)
-        pred_lab = t.zeros(size)
-        pred_lab[out > 0.5] = 1
-        pred_lab = pred_lab.to(devices)
-        y_pred = np.append(y_pred, pred_lab.cpu().detach().numpy())
-        if y_score.size == 0:
-            y_score = out.cpu().detach()
-        else:
-            y_score = np.append(y_score, out.cpu().detach(), axis=0)
-        y_true = np.append(y_true, true_lab.cpu().detach().numpy())
-        valid_loss = valid_loss + loss_func(out, true_lab.float()).item()
-
-    valid_loss = valid_loss / steps
-    acc, cf_matrix, auprc, f1, auc = calculate_metrics(y_true, y_pred, y_score)
-
-    return tot_loss, valid_loss, acc, cf_matrix, auprc, f1, auc, train_auprc, train_auc, train_acc
-
-
-def train_model(modules, params, log_name, fold, head_info=False):
-    fold = params["fold"]
-    logfile = params['logfile']
-    devices = params['gpu']
-    dataset = modules['dataset']
-    model = modules['model']
-    loader_list = modules['train_loader_list']
-    valid_loader_list = modules['valid_loader_list']
-    optimizer = modules['optimizer']
-    scheduler = modules['scheduler']
-    loss_func = modules['loss_func']
-
-    if isinstance(dataset, dict):
-        data = dataset["ppi"][0]
-    else:
-        data = dataset[0]
-    if head_info:
-        config_load.print_config(logfile, params)
-        with open(logfile, 'a') as f:
-            print("Model: GATRes\nTrain/Valid/Test: ",
-                  data.train_mask[:, fold].sum(), data.valid_mask[:, fold].sum(), data.test_mask.sum(),
-                  file=f, flush=True)
-
-    if head_info:
-        with open(logfile, 'a') as f:
-            print(model, file=f, flush=True)
-
-    if params['wandb']:
-        wandb.init(project=params['project'], config=params,
-                   settings=wandb.Settings(start_method='fork'))
-        wandb.watch_called = False
-        wandb.watch(model, log="all")
-    print('Start Training')
-    vmax_auprc = 0
-    trigger_times = 0
-    for epoch in range(params['num_epochs']):
-        train_loss, valid_loss, acc, cf_matrix, auprc, f1, auc, train_auprc, train_auc, train_acc = train(model, fold, loader_list,
-                                                                                                          valid_loader_list,
-                                                                                                          optimizer, devices, scheduler,
-                                                                                                          loss_func)
-
-        if (epoch + 1) % 10 == 0:
-            print(f"Epoch: {epoch}, Train loss: {train_loss:.4f}, Acc: {acc:.4f}, " \
-                  f"Auprc: {auprc:.4f}, TP: {cf_matrix[1, 1]}, F1: {f1:.4f}, Auroc: {auc:.4f}")
-        if params['wandb']:
-            wandb.log({
-                "loss_epoch": train_loss,
-                "loss": valid_loss,
-                "Acc": acc,
-                "AUPRC": auprc,
-                "True_negative:": cf_matrix[0, 0],
-                "False_positive": cf_matrix[0, 1],
-                "False_negative": cf_matrix[1, 0],
-                "True_positive": cf_matrix[1, 1],
-                "auc": auc,
-                "f1 score": f1,
-                "train_auprc": train_auprc,
-                "train_auc": train_auc,
-                "train_acc": train_acc,
-            })
-
-        if epoch >= params["num_epochs"] // 10:
-            if auprc < vmax_auprc:
-                trigger_times += 1
-                if trigger_times == params["num_epochs"] // 5:
-                    print("Early Stopping")
-                    break
-            else:
-                trigger_times = 0
-                vmax_auprc = auprc
-                max_epoch = epoch
-                best_acc = acc
-                best_tp = cf_matrix[1, 1]
-                best_auc = auc
-                best_f1 = f1
-                checkpoint = {'state_dict': model.state_dict(), 'optimizer': optimizer.state_dict(),
-                              'scheduler': scheduler.state_dict()}
-    if not os.path.exists(os.path.join(params['out_dir'], log_name)):
-        os.mkdir(os.path.join(params['out_dir'], log_name))
-    if params['wandb']:
-        run_name = re.findall(r'\d+', str(wandb.run.name))[0]
-        model_dir = os.path.join(params['out_dir'], log_name, \
-            run_name + f'_{fold}_{vmax_auprc:.4f}_{best_tp}.pkl')
-    else:
-        model_dir = os.path.join(params['out_dir'], log_name, \
-            f'{fold}_{vmax_auprc:.4f}_{best_auc:.4f}_{best_tp}.pkl')
-    t.save(checkpoint, model_dir)
-    with open(logfile, 'a') as f:
-        if params['wandb']:
-            print("{} epoch {}: AUPRC:{:.4f}, AUROC:{:.4f}, ACC:{:.4f}, F1:{:.4f}, TP:{:.1f}".format(
-                run_name, max_epoch, vmax_auprc, best_auc, best_acc, best_f1, best_tp), file=f, flush=True)
-        else:
-            print("epoch {}: AUPRC:{:.4f}, AUROC:{:.4f}, ACC:{:.4f}, F1:{:.4f}, TP:{:.1f}".format(
-                max_epoch, vmax_auprc, best_auc, best_acc, best_f1, best_tp), file=f, flush=True)
-    if isinstance(dataset, dict):
-        dataset["hic"][0].train_mask[modules['drop_idx'], fold] = True
-    else:
-        dataset[0].train_mask[modules['drop_idx'], fold] = True
-    if params['wandb']:
-        wandb.finish()
-    return vmax_auprc, best_auc, best_acc, best_f1, best_tp, model_dir
-
-
-def predict(model, loader_list, params, ckpt, labeled=True):
-    devices = params['gpu']
-    print(f"Loading model from {ckpt} ......")
-    model.load_state_dict(t.load(ckpt)['state_dict'])
-    model.eval()
-
-    y_true = np.array([]) if labeled else None
-
-    y_pred = np.array([])
-    y_score = np.array([])
-    y_index = np.array([])
-
-    for data in zip(*loader_list):
-        size = data[0].batch_size
-        with t.no_grad():
-            out = model(data)
-            out = out[0][:size] if isinstance(model, MTGCN) else out[:size]
-        out = t.squeeze(out)
-        index = data[0].pos[:size]
-        true_lab = data[0].y[:size][:, 1].to(devices) if labeled else None
-        pred_lab = t.zeros(size)
-        pred_lab[out > 0.5] = 1
-        pred_lab = pred_lab.to(devices)
-        if y_score.size == 0:
-            y_score = out.cpu().detach()
-        else:
-            y_score = np.append(y_score, out.cpu().detach(), axis=0)
-        y_pred = np.append(y_pred, pred_lab.cpu().detach().numpy())
-        y_index = np.append(y_index, index.cpu().detach().numpy())
-
-        y_true = np.append(y_true, true_lab.cpu().detach().numpy()) if labeled else None
-
-
-    return y_score, y_pred, y_true, y_index
-
-
-def pred_to_df(i, result, y_index, y_true, y_score):
-    if i == 0:
-        mid = np.array([y_index, y_true, y_score]).T if y_true is not None else np.array([y_index, y_score]).T
-        result = pd.DataFrame(data=mid, columns=['gene_index', 'Label',
-                                    f'score_{i}'] if y_true is not None else ['gene_index',
-                                    f'score_{i}'])
-    else:
-        mid = np.array([y_index, y_score]).T
-        mid = pd.DataFrame(data=mid, columns=['gene_index', f'score_{i}'])
-        result = result.merge(mid)
-
-    return result
-
-
-def cv_train(args, configs, disturb=None):
-    if args.finetune:
-        ckpt_path = f"./predict/models/{configs['model']}"
-        if configs['model'] == 'GATRes':
-            if 'AML' in configs['data_dir']:
-                ckpt = ckpt_path + ('/K562_Hi-C/527_0.8551_38.pkl')
-            else:
-                ckpt = ckpt_path + ('/MCF7_Hi-C/328_0.8976_24.pkl' if configs["hic"] else '/MCF7_PPI/78_0.9815_27.pkl') 
-        elif configs['model'] == 'MTGCN':
-            ckpt = ckpt_path + '/0.8936_0.9614_22.pkl'
-        elif configs['model'] == 'GCN':
-            ckpt = ckpt_path + '/0.7302_0.8995_18.pkl'
-        elif configs['model'] == 'GAT':
-            ckpt = ckpt_path + '/0.8837_0.9570_23.pkl'
-    log_name = configs['log_name']
-    num_folds = configs["cv_folds"]
-<<<<<<< HEAD
-    configs['load_data'] = args.load_data
-=======
->>>>>>> 81472ca3
-    dataset = get_data(configs=configs, stable=configs["stable"]) if disturb is None else get_data(configs=configs, stable=configs["stable"], disturb_list=disturb)
-    if 'SVM' in configs['model']:
-        train_SVM(configs, dataset)
-        return
-    sum_auprc, sum_auc, sum_acc, sum_f1, sum_tp, train_result = [], [], [], [], [], []
-    for j in range(configs['repeat']):
-        head_info = True if j == 0 else False
-        if args.cv:
-            for i in range(num_folds):
-                if i != 0:
-                    head_info = False
-                configs["fold"] = i
-                modules = get_training_modules(configs, dataset)
-                if args.finetune:
-                    print(f"Loading model from {ckpt} ......")
-                    modules["model"].load_state_dict(t.load(ckpt)['state_dict'])
-                auprc, auc, acc, f1, tp, new_ckpt = train_model(
-                    modules, configs, log_name, i, head_info,)
-                sum_auprc.append(auprc)
-                sum_auc.append(auc)
-                sum_acc.append(acc)
-                sum_f1.append(f1)
-                sum_tp.append(tp)
-                y_score, y_pred, y_true, y_index = predict(modules['model'], modules['test_loader_list'],
-                                                                                    configs, new_ckpt)
-                acc, cf_matrix, auprc, f1, auc = calculate_metrics(y_true, y_pred, y_score)
-                tp = cf_matrix[1, 1]
-                with open(configs['logfile'], 'a') as f:
-                    print("Test AUPRC:{:.4f}, AUROC:{:.4f}, ACC:{:.4f}, F1:{:.4f}, TP:{:.1f}"
-                        .format(auprc, auc, acc, f1, tp), file=f, flush=True)
-                train_result =  pred_to_df(i, train_result, y_index, y_true, y_score)
-            score_col = [f"score_{i}" for i in range(num_folds)]
-            train_result['avg_score'] = train_result[score_col].mean(axis=1)
-            train_result['pred_label'] = train_result.apply(
-                lambda x: 1 if x['avg_score'] > 0.5 else 0, axis=1)
-            score_avg_perfomance(train_result, score_col, configs['logfile'])
-        else:
-            configs["fold"] = 7
-            modules = get_training_modules(configs, dataset)
-            if args.finetune:
-                print(f"Loading model from {ckpt} ......")
-                modules["model"].load_state_dict(t.load(ckpt)['state_dict'])
-            auprc, auc, acc, f1, tp, new_ckpt = train_model(
-                modules, configs, log_name, configs['fold'], head_info)
-            head_info = False
-            sum_auprc.append(auprc)
-            sum_auc.append(auc)
-            sum_acc.append(acc)
-            sum_f1.append(f1)
-            sum_tp.append(tp)
-    with open(configs['logfile'], 'a') as f:
-        print("Avg AUPRC:{:.4f}±{:.4f}, AUC:{:.4f}±{:.4f}, ACC:{:.4f}±{:.4f}, F1:{:.4f}±{:.4f}, TP:{:.1f}±{:.1f}".format(np.average(sum_auprc), np.std(sum_auprc),
-                                                                                                                         np.average(sum_auc), np.std(sum_auc), np.average(sum_acc), np.std(sum_acc), np.average(sum_f1), np.std(sum_f1), np.average(sum_tp), np.std(sum_tp)), file=f, flush=True)
-
-
-def predict_all(args, configs):
-    dataset = get_data(configs=configs)
-    num_folds = configs["cv_folds"]
-    ckpt_path = "./predict/models/MCF7_Hi-C/" if not args.patient else f"./predict/models/AML/{configs['patient']}"
-    ckpt_path += '_r/' if args.reverse else '/'
-    checkpoint = os.listdir(ckpt_path)
-    known_result, unknown_result = [], []
-    for i in range(num_folds):
-        configs["fold"] = i
-        modules = get_training_modules(configs, dataset, pred=True)
-        y_score, y_pred, y_true, y_index = predict(modules['model'], modules['train_loader_list'],
-                                                    configs, ckpt_path + checkpoint[i])
-        known_result =  pred_to_df(i, known_result, y_index, y_true, y_score)
-        y_score, y_pred, y_true, y_index = predict(modules['model'], modules['unknown_loader_list'],
-                                                    configs, ckpt_path + checkpoint[i], labeled=False)
-        unknown_result = pred_to_df(i, unknown_result, y_index, y_true, y_score)
-
-    score_col = [f"score_{i}" for i in range(configs["cv_folds"])]
-    known_result['avg_score'] = known_result[score_col].mean(axis=1)
-    known_result['pred_label'] = known_result.apply(
-        lambda x: 1 if x['avg_score'] > 0.5 else 0, axis=1)
-    unknown_result['avg_score'] = unknown_result[score_col].mean(axis=1)
-    unknown_result['pred_label'] = unknown_result.apply(
-        lambda x: 1 if x['avg_score'] > 0.5 else 0, axis=1)
-    
-    pred_to_csv(configs, known_result)
-    pred_to_csv(configs, unknown_result)
-
-
-def down_sample_migrate(args, configs):
-    configs["data_dir"] = "data/Leukemia_Matrix"
-    configs["project"] = "Finetune"
-    num_samples = [i for i in range(1000, 99, -100)]
-    num_samples.extend([i for i in range(90, 9, -20)])
-    num_samples.append(250)
-    for model in ['GCN', 'GAT', 'MTGCN']:
-        configs['model'] = model
-        for seed in [40, 41, 42, 43, 44]:
-            for num in num_samples:
-                configs['hic'] = True
-                configs['sample_rate'] = num
-                configs['log_name'] = f"/migrate/finetune/{configs['model']}/sample_test/{num}_{seed}"
-                configs['logfile'] = configs['log_dir'] + configs['log_name'] + '.txt'
-                configs['random_seed'] = seed
-                cv_train(args, configs)
-
-
-def hic_graph(args, configs):
-    configs["stable"] = False
-    configs["graph"] = "dual" # "dual", "onlyc", "plusc"
-    for norm in ['binary']:
-        configs["hic_norm"] = norm
-        configs["log_name"] = f"/mcf7_hic_{norm}_{configs['graph']}_graph"
-        configs["logfile"] = configs["log_dir"] + configs["log_name"] + ".txt"
-        configs["ppi"] = "CPDB"
-        configs["load_data"] = True
-        cv_train(args, configs)
-
-
-def ways_of_reduction(args, configs):
-    configs["stable"] = False
-    configs["hic_reduce"] = "t-sne"
-    for i in [1, 2, 3]:
-        configs["hic_reduce_dim"] = i
-        configs["log_name"] = "/mcf7_hic_" + configs["hic_reduce"] + f"_{i}"
-        configs["logfile"] = configs["log_dir"] + configs["log_name"] + ".txt"
-        cv_train(args, configs)
-
-
-def run_benchmark(args, configs):
-    for model in ["MTGCN", "EMOGI", "GCN", "GAT", 'N2V_MLP', 'N2V_SVM']:
-        configs["model"] = model
-        configs["log_name"] = f"/mcf7_{model}" if configs['hic'] else f"/mcf7_{model}(woH)"
-        configs["logfile"] = configs["log_dir"] + configs["log_name"] + ".txt"
-        disturb = {'add': ['PPI']} if 'N2V' in model else None
-        cv_train(args, configs, disturb)
-
-def patient_train(args, configs):
-    print(args.patient)
-    for patient in args.patient:
-        configs['data_dir'] = f'data/AML_Matrix/{patient}'
-        configs["log_name"] = f"/{configs['data_dir'].split('/')[-1]}"
-        configs["logfile"] = configs["log_dir"] + configs["log_name"] + ".txt"
-        cv_train(args, configs)
-    
-
-def main(args, configs):
-    if args.pred:
-        for patient in args.patient:
-            configs['patient'] = patient
-            configs['data_dir'] = f'data/AML_Matrix/{patient}'
-            predict_all(args, configs)
-
-    elif args.hic_graph:
-        hic_graph(args, configs)
-    elif args.hic_reduce:
-        ways_of_reduction(args, configs)
-
-    elif args.change_hic_mat:
-        configs["stable"] = False
-        for i in [1, 2, 5, 10]:
-            configs["hic_reduce_dim"] = i
-            configs["log_name"] = "/mcf7_hic_" + configs["hic_type"] + f"_{i}"
-            configs["logfile"] = configs["log_dir"] + configs["log_name"] + ".txt"
-            cv_train(args, configs)
-
-    elif args.bm:
-        run_benchmark(args, configs)
-
-    elif args.patient:
-        patient_train(args, configs)
-
-    else:
-        configs["log_name"] = f"{get_cell_line(configs['data_dir'])[1:]}_{configs['ppi']}"
-        configs["logfile"] = os.path.join(configs["log_dir"], configs["log_name"] + ".txt")
-        cv_train(args, configs)
-
-
-if __name__ == "__main__":
-    configs = config_load.get()
-    args = arg_parse()
-    gpu = f"cuda:{args.gpu}" if args.gpu else 'cpu'
-    configs["device"] = gpu
-    if args.reverse:
-        configs["reverse"] = True
+import re
+import numpy as np
+import pandas as pd
+import random
+import argparse
+import os
+
+import torch as t
+import torch.nn
+from torch_geometric.loader import NeighborLoader
+from transformers import get_linear_schedule_with_warmup
+from sklearn.metrics import confusion_matrix, average_precision_score, f1_score, roc_auc_score
+from sklearn.model_selection import GridSearchCV
+
+from tqdm import tqdm
+import wandb
+
+import config_load
+from data_preprocess_cv import get_data, get_cell_line, CancerDataset
+from model import *
+from utils import *
+
+
+def arg_parse():
+    parser = argparse.ArgumentParser(description="Train GATRes arguments.")
+    parser.add_argument('-b', "--benchmark", dest="bm", action="store_true")
+    parser.add_argument('-ch, "--change_hic', dest="change_hic_mat",
+                        help="change origin Hi-C matrix", action="store_true")
+    parser.add_argument('-cv, "--cross_validation', dest="cv",
+                        help="use cross validation", action="store_true")
+    parser.add_argument('-f', "--finetune", dest='finetune', help="finetune", action="store_true")
+    parser.add_argument('-g', "--gpu", dest="gpu", default=None)
+    parser.add_argument('-hg', "--hic_graph", dest="hic_graph", help="construct graph with hic", action="store_true")
+    parser.add_argument('-hr', "--hic_reduce", dest="hic_reduce", help="change hic reduction method", action="store_true")
+    parser.add_argument('-l', "--load", dest="load", help="load data", action="store_true")
+    parser.add_argument('-p', "--predict", dest='pred', help="predict all nodes", action="store_true")
+    parser.add_argument('-pt', "--patient", dest='patient', help="Patient ID", default=None, nargs='*')
+    parser.add_argument('-r', "--reverse", dest="reverse", action='store_true')
+    return parser.parse_args()
+
+
+def drop_samples(dataset, fold, sample_neg=0., sample_pos=1., num_samples=0, random_seed=42):
+    if sample_neg == 1 and sample_pos == 1:
+        return []
+    drop_neg = 1 - sample_neg
+    drop_pos = 1 - sample_pos
+    splitted_idx = dataset.get_idx_split(fold)
+    train_idx = splitted_idx['train']
+    drop_neg_idx, drop_pos_idx = [], []
+    for i in train_idx:
+        if dataset[0].y[i][0]:
+            drop_neg_idx.append(i.item())
+        if dataset[0].y[i][1]:
+            drop_pos_idx.append(i.item())
+    num_neg_samples = len(drop_neg_idx)
+    num_pos_samples = len(drop_pos_idx)
+    random.seed(random_seed)
+    if num_samples:
+        num_neg = int(num_samples * num_neg_samples /
+                      (num_neg_samples + num_pos_samples))
+        num_pos = num_samples - num_neg
+        drop_neg_idx = random.sample(drop_neg_idx, num_neg_samples - num_neg)
+        drop_pos_idx = random.sample(drop_pos_idx, num_pos_samples - num_pos)
+    else:
+        drop_neg_idx = random.sample(
+            drop_neg_idx, int(num_neg_samples*drop_neg))
+        drop_pos_idx = random.sample(
+            drop_pos_idx, int(num_pos_samples*drop_pos))
+    drop_idx = drop_neg_idx + drop_pos_idx
+    print(
+        f"Negatives: {num_neg_samples - len(drop_neg_idx)}, Positives: {num_pos_samples - len(drop_pos_idx)}")
+    dataset[0].train_mask[drop_idx, fold] = False
+
+    return drop_idx
+
+
+def get_model(params, dataset):
+    if params["model"] == "DualGATRes":
+        model = DualGATRes2(dataset["ppi"].num_node_features, hidden_channels=params["hidden_channels"], heads=params["heads"],
+                            drop_rate=params["drop_rate"], hic_attn_drop_rate=params['ppi_attn_drop'], ppi_attn_drop_rate=params['ppi_attn_drop'], edge_dim=dataset["hic"][0].edge_dim, devices_available=params["gpu"])
+        
+    elif params["model"] == "GATRes":
+        model = GATRes(in_channels=dataset.num_node_features, hidden_channels=params['hidden_channels'], heads=params['heads'],
+                    drop_rate=params['drop_rate'], attn_drop_rate=params['ppi_attn_drop'], edge_dim=dataset[0].edge_dim, devices_available=params["gpu"])
+    
+    elif params["model"] == "GCN":
+        model = GCN(in_channels=dataset.num_node_features, hidden_channels=params["hidden_channels"], heads=params["heads"],
+                    drop_rate=params["drop_rate"], devices_available=params["gpu"])
+    
+    elif params["model"] == "GAT":
+        model = GAT(in_channels=dataset.num_node_features, hidden_channels=params["hidden_channels"], heads=params["heads"],
+                    drop_rate=params["drop_rate"], attn_drop_rate=params['ppi_attn_drop'], edge_dim=dataset[0].edge_dim, devices_available=params["gpu"])
+    
+    elif "MLP" in params["model"]:
+        model = MLP(in_channels=dataset.num_node_features, drop_rate=params["drop_rate"], devices_available=params["gpu"])
+    
+    elif "SVM" in params["model"]:
+        model = SVM(C=1.0, gamma='scale', kernel='poly')
+    
+    elif params["model"] == "EMOGI":
+        model = EMOGI(in_channels=dataset.num_node_features, drop_rate=0.5, pos_loss_multiplier=45.0, hidden_dims=[300, 100], devices_available=params["gpu"])
+
+    elif params["model"] == "MTGCN":
+        model = MTGCN(in_channels=dataset.num_node_features, hidden_dims=[300, 100], devices_available=params["gpu"])
+
+    return model
+
+
+def get_training_modules(params, dataset, pred=False):
+    if params["model"] == "MTGCN":
+        loss_func = torch.nn.BCEWithLogitsLoss()
+
+    else:
+        loss_func = torch.nn.BCELoss()
+
+    fold = params["fold"]
+    params["drop_neg"] = 0. if pred else params["drop_neg"]
+    print("Drop ", params['drop_neg'], "of negative train samples")
+    if isinstance(dataset, dict):
+        drop_idx = drop_samples(dataset["hic"], fold, sample_neg=(
+            1 - params['drop_neg']), random_seed=params['random_seed'])
+    else:
+        drop_idx = drop_samples(dataset, fold, sample_neg=(
+            1 - params['drop_neg']), random_seed=params['random_seed'])
+    if params["sample_rate"] < 1:
+        print("Drop ", (1 - params['sample_rate']), "of train samples")
+        drop_idx += drop_samples(dataset, fold, params['sample_rate'], params['sample_rate'], params['random_seed'])
+    elif params["sample_rate"] > 1: # 顺便当做采样数使用
+        print(f"Sample {params['sample_rate']} train samples")
+        drop_idx = drop_samples(dataset, fold, num_samples=params['sample_rate'], random_seed=params['random_seed'])
+    neighbors = params['neighbors']
+    if params["graph"] == "dual": params["model"] = "DualGATRes"
+    data_list = [dataset["hic"][0], dataset["ppi"][0]] if params["graph"] == "dual" else [dataset[0]]
+    model = get_model(params, dataset)
+
+    loader_list, valid_loader_list, test_loader_list, unknown_loader_list = [], [], [], []
+    for data in data_list:
+        if pred:
+            loader_list.append(NeighborLoader(data, num_neighbors=neighbors, batch_size=params['batch_size'], directed=False,
+                                    input_nodes=data.train_mask[:, fold] + data.valid_mask[:, fold] + data.test_mask, shuffle=False if params["graph"]=="dual" else True))
+            valid_loader_list, test_loader_list = None, None
+        else:
+            loader_list.append(NeighborLoader(data, num_neighbors=neighbors, batch_size=params['batch_size'], directed=False,
+                                    input_nodes=data.train_mask[:, fold], shuffle=False if params["graph"]=="dual" else True))
+            valid_loader_list.append(NeighborLoader(data, num_neighbors=neighbors, batch_size=params['batch_size'], directed=False,
+                                        input_nodes=data.valid_mask[:, fold], shuffle=False if params["graph"]=="dual" else True))
+            test_loader_list.append(NeighborLoader(data, num_neighbors=neighbors, batch_size=params['batch_size'], directed=False,
+                                        input_nodes=data.test_mask))
+            
+        unknown_loader_list.append(NeighborLoader(data, num_neighbors=neighbors, batch_size=params['batch_size'], directed=False,
+                                        input_nodes=data.unlabeled_mask))
+    if params["model"] == "DualGATRes":
+        optimizer = t.optim.AdamW([
+            dict(params=model.extractor.parameters(), weight_decay=0.05),
+            dict(params=model.discriminator.parameters(), weight_decay=0.05)
+        ], lr=params['lr'])
+
+    elif params["model"] == "EMOGI":
+        opt_list = [dict(params=model.convs[0].parameters(), weight_decay=0.005)] + \
+               [dict(params=model.convs[i].parameters(), weight_decay=0) for i in range(1, len(model.convs))]
+        optimizer = t.optim.Adam(opt_list, lr=params['lr'])
+
+    elif params["model"] == "GATRes":
+        optimizer = t.optim.AdamW([
+            dict(params=model.convs.parameters(), weight_decay=0.05),
+            dict(params=model.lins.parameters(), weight_decay=0.05)
+        ], lr=params['lr'])
+
+    elif "SVM" in params["model"]:
+        optimizer = t.optim.SGD(model.parameters(), lr=params['lr'])
+
+    else:
+        optimizer = t.optim.AdamW(model.parameters(), lr=params['lr'])
+
+    num_training_steps = sum(
+        data_list[0].train_mask[:, fold]) / params['batch_size'] * params['num_epochs']
+    warmup_steps = 0.2 * num_training_steps
+    scheduler = get_linear_schedule_with_warmup(
+        optimizer, num_warmup_steps=warmup_steps, num_training_steps=num_training_steps)
+
+
+    modules = {'dataset': dataset,
+               'model': model,
+               'loss_func': loss_func,
+               'train_loader_list': loader_list,
+               'valid_loader_list': valid_loader_list,
+               'test_loader_list': test_loader_list,
+               'unknown_loader_list': unknown_loader_list,
+               'optimizer': optimizer,
+               'scheduler': scheduler,
+               'drop_idx': drop_idx}
+
+    return modules
+
+
+def calculate_metrics(y_true, y_pred, y_score):
+    num_correct = np.equal(y_true, y_pred).sum()
+    acc = (num_correct / y_true.shape[0])
+    cf_matrix = confusion_matrix(
+        y_true=y_true, y_pred=y_pred, labels=[0.0, 1.0])
+    auprc = average_precision_score(y_true=y_true, y_score=y_score)
+    f1 = f1_score(y_true, y_pred)
+    auc = roc_auc_score(y_true, y_score)
+
+    return acc, cf_matrix, auprc, f1, auc
+
+
+def score_avg_perfomance(train_result, score_col, logfile):
+    folds = len(score_col)
+    y_true = train_result['Label']
+    y_score = train_result['avg_score']
+    y_pred = train_result['pred_label']
+    acc, cf_matrix, auprc, f1, auc = calculate_metrics(y_true.to_numpy(), y_pred.to_numpy(), y_score.to_numpy())
+    tp = cf_matrix[1, 1]
+    with open(logfile, 'a') as f:
+        print(f"{folds}-folds AUPRC:{auprc:.4f}, AUROC:{auc:.4f}, ACC:{acc:.4f}, F1:{f1:.4f}, TP:{tp:.1f}",
+              file=f, flush=True)
+
+
+def pred_to_csv(configs, result):
+    labeled = "known" if "Label" in result.columns else "unknown"
+    cell_line = get_cell_line(configs["data_dir"])
+    gene_list = get_gene_list()
+    gene_list['gene_index'] = np.arange(gene_list.shape[0])
+    result = gene_list.merge(result)
+    result = result.drop('gene_index', axis=1)
+    out_dir = f"./predict/result/best{cell_line}_{labeled}_result"
+    out_dir += '_r' if configs['reverse'] else ''
+    out_dir += ".csv" if configs["hic"] else "_wohic.csv"
+    result.to_csv(out_dir, sep='\t', index=False)
+
+def grid_search_SVM(model, dataset):
+    train_mask = dataset[0].train_mask[:, 0]
+    valid_mask = dataset[0].valid_mask[:, 0]
+
+    x_train = dataset[0].x[train_mask + valid_mask]
+    y_train = dataset[0].y[train_mask + valid_mask][:, 1]
+
+    param_grid = {
+        'C': [1/4, 1/2, 1, 2, 4],
+        'kernel': ['linear', 'rbf', 'sigmoid'],
+        'gamma': ['scale', 'auto']
+    }
+
+    grid_search = GridSearchCV(model.svm, param_grid, scoring='average_precision', cv=10, verbose=2)
+    for _ in tqdm(range(1)):
+        grid_search.fit(x_train, y_train)
+    
+    return grid_search.best_params_
+
+
+def train_SVM(configs, dataset):
+    model = SVM()
+    best_params = grid_search_SVM(model, dataset)
+    with open(configs['logfile'], 'a') as f:
+        print("Best params:", best_params, file=f, flush=True)
+
+    train_result = []
+    test_mask = dataset[0].test_mask
+    x_test = dataset[0].x[test_mask]
+    y_test = dataset[0].y[test_mask][:, 1].numpy()
+    index = dataset[0].pos[test_mask].numpy()
+    for fold in range(configs['cv_folds']):
+        model = SVM(C=best_params['C'], gamma=best_params['gamma'], kernel=best_params['kernel'])
+        train_mask = dataset[0].train_mask[:, fold]
+        x_train = dataset[0].x[train_mask]
+        y_train = dataset[0].y[train_mask][:, 1]
+
+        model.svm.fit(x_train, y_train)
+        y_score = model.svm.predict_proba(x_test)[:, 1]
+        y_pred = np.zeros_like(y_score)
+        y_pred[y_score>0.5] = 1
+        train_result =  pred_to_df(fold, train_result, index, y_test, y_score)
+
+    score_col = [f"score_{i}" for i in range(configs['cv_folds'])]
+    train_result['avg_score'] = train_result[score_col].mean(axis=1)
+    train_result['pred_label'] = train_result.apply(
+        lambda x: 1 if x['avg_score'] > 0.5 else 0, axis=1)
+    score_avg_perfomance(train_result, score_col, configs['logfile'])
+
+
+def train(model, fold, train_loader_list, valid_loader_list, optimizer, devices, scheduler=None, loss_func=None,):
+    model.train()
+    tot_loss = 0
+    acc = 0
+    data = None
+    out = None
+    steps = 0
+
+    for data in zip(*train_loader_list):
+        steps = steps + 1
+        optimizer.zero_grad()
+        size = data[0].batch_size
+        out = model(data)
+        if isinstance(model, MTGCN):
+            out, rl, c1, c2 = out[0][:size], out[1], out[2], out[3]
+        else: out = out[:size]
+        true_lab = data[0].y[:size][:, 1].to(devices)
+        out = out.view(-1)
+        loss = loss_func(out, true_lab.float())
+        if isinstance(model, MTGCN):
+            loss = loss / (c1 ** 2) + rl / (c2 ** 2) + 2 * torch.log(c1 * c2)
+        del out, true_lab
+        loss.backward()
+        tot_loss = tot_loss + loss.item()
+        optimizer.step()
+        if scheduler is not None:
+            scheduler.step()
+    tot_loss = tot_loss/steps
+
+    model.eval()
+    y_true = np.array([])
+    y_score = np.array([])
+    train_correct = 0
+    num_train = 0
+    for data in zip(*train_loader_list):
+        size = data[0].batch_size
+        with torch.no_grad():
+            out = model(data)
+            if isinstance(model, MTGCN):
+                out, rl, c1, c2 = out[0][:size], out[1], out[2], out[3]
+            else: out = out[:size]
+        true_lab = data[0].y[:size][:, 1].to(devices)
+        out = out.view(-1)
+        pred_lab = t.zeros(size)
+        pred_lab[out > 0.5] = 1
+        pred_lab = pred_lab.to(devices)
+        train_correct += t.eq(pred_lab, true_lab).sum().float()
+        num_train += size
+        train_mask = data[0].train_mask[:size, fold]
+        if y_score.size == 0:
+            y_score = out[train_mask[:size]].cpu().detach()
+        else:
+            y_score = np.append(y_score, out.cpu().detach(), axis=0)
+        y_true = np.append(y_true, true_lab.cpu().detach().numpy())
+
+    train_acc = (train_correct / num_train).cpu().detach().numpy()
+    train_auprc = average_precision_score(y_true=y_true, y_score=y_score)
+    train_auc = roc_auc_score(y_true, y_score)
+    print(f"Train AUPRC: {train_auprc:.4f}, AUROC: {train_auc:.4f}, ACC: {train_acc:.4f}")
+
+    y_true = np.array([])
+    y_pred = np.array([])
+    y_score = np.array([])
+    valid_loss = 0
+    steps = 0
+    for data in zip(*valid_loader_list):
+        steps = steps + 1
+        size = data[0].batch_size
+        with torch.no_grad():
+            out = model(data)
+            if isinstance(model, MTGCN):
+                out, rl, c1, c2 = out[0][:size], out[1], out[2], out[3]
+            else: out = out[:size]
+        true_lab = data[0].y[:size][:, 1].to(devices)
+        out = out.view(-1)
+        pred_lab = t.zeros(size)
+        pred_lab[out > 0.5] = 1
+        pred_lab = pred_lab.to(devices)
+        y_pred = np.append(y_pred, pred_lab.cpu().detach().numpy())
+        if y_score.size == 0:
+            y_score = out.cpu().detach()
+        else:
+            y_score = np.append(y_score, out.cpu().detach(), axis=0)
+        y_true = np.append(y_true, true_lab.cpu().detach().numpy())
+        valid_loss = valid_loss + loss_func(out, true_lab.float()).item()
+
+    valid_loss = valid_loss / steps
+    acc, cf_matrix, auprc, f1, auc = calculate_metrics(y_true, y_pred, y_score)
+
+    return tot_loss, valid_loss, acc, cf_matrix, auprc, f1, auc, train_auprc, train_auc, train_acc
+
+
+def train_model(modules, params, log_name, fold, head_info=False):
+    fold = params["fold"]
+    logfile = params['logfile']
+    devices = params['gpu']
+    dataset = modules['dataset']
+    model = modules['model']
+    loader_list = modules['train_loader_list']
+    valid_loader_list = modules['valid_loader_list']
+    optimizer = modules['optimizer']
+    scheduler = modules['scheduler']
+    loss_func = modules['loss_func']
+
+    if isinstance(dataset, dict):
+        data = dataset["ppi"][0]
+    else:
+        data = dataset[0]
+    if head_info:
+        config_load.print_config(logfile, params)
+        with open(logfile, 'a') as f:
+            print("Model: GATRes\nTrain/Valid/Test: ",
+                  data.train_mask[:, fold].sum(), data.valid_mask[:, fold].sum(), data.test_mask.sum(),
+                  file=f, flush=True)
+
+    if head_info:
+        with open(logfile, 'a') as f:
+            print(model, file=f, flush=True)
+
+    if params['wandb']:
+        wandb.init(project=params['project'], config=params,
+                   settings=wandb.Settings(start_method='fork'))
+        wandb.watch_called = False
+        wandb.watch(model, log="all")
+    print('Start Training')
+    vmax_auprc = 0
+    trigger_times = 0
+    for epoch in range(params['num_epochs']):
+        train_loss, valid_loss, acc, cf_matrix, auprc, f1, auc, train_auprc, train_auc, train_acc = train(model, fold, loader_list,
+                                                                                                          valid_loader_list,
+                                                                                                          optimizer, devices, scheduler,
+                                                                                                          loss_func)
+
+        if (epoch + 1) % 10 == 0:
+            print(f"Epoch: {epoch}, Train loss: {train_loss:.4f}, Acc: {acc:.4f}, " \
+                  f"Auprc: {auprc:.4f}, TP: {cf_matrix[1, 1]}, F1: {f1:.4f}, Auroc: {auc:.4f}")
+        if params['wandb']:
+            wandb.log({
+                "loss_epoch": train_loss,
+                "loss": valid_loss,
+                "Acc": acc,
+                "AUPRC": auprc,
+                "True_negative:": cf_matrix[0, 0],
+                "False_positive": cf_matrix[0, 1],
+                "False_negative": cf_matrix[1, 0],
+                "True_positive": cf_matrix[1, 1],
+                "auc": auc,
+                "f1 score": f1,
+                "train_auprc": train_auprc,
+                "train_auc": train_auc,
+                "train_acc": train_acc,
+            })
+
+        if epoch >= params["num_epochs"] // 10:
+            if auprc < vmax_auprc:
+                trigger_times += 1
+                if trigger_times == params["num_epochs"] // 5:
+                    print("Early Stopping")
+                    break
+            else:
+                trigger_times = 0
+                vmax_auprc = auprc
+                max_epoch = epoch
+                best_acc = acc
+                best_tp = cf_matrix[1, 1]
+                best_auc = auc
+                best_f1 = f1
+                checkpoint = {'state_dict': model.state_dict(), 'optimizer': optimizer.state_dict(),
+                              'scheduler': scheduler.state_dict()}
+    if not os.path.exists(os.path.join(params['out_dir'], log_name)):
+        os.mkdir(os.path.join(params['out_dir'], log_name))
+    if params['wandb']:
+        run_name = re.findall(r'\d+', str(wandb.run.name))[0]
+        model_dir = os.path.join(params['out_dir'], log_name, \
+            run_name + f'_{fold}_{vmax_auprc:.4f}_{best_tp}.pkl')
+    else:
+        model_dir = os.path.join(params['out_dir'], log_name, \
+            f'{fold}_{vmax_auprc:.4f}_{best_auc:.4f}_{best_tp}.pkl')
+    t.save(checkpoint, model_dir)
+    with open(logfile, 'a') as f:
+        if params['wandb']:
+            print("{} epoch {}: AUPRC:{:.4f}, AUROC:{:.4f}, ACC:{:.4f}, F1:{:.4f}, TP:{:.1f}".format(
+                run_name, max_epoch, vmax_auprc, best_auc, best_acc, best_f1, best_tp), file=f, flush=True)
+        else:
+            print("epoch {}: AUPRC:{:.4f}, AUROC:{:.4f}, ACC:{:.4f}, F1:{:.4f}, TP:{:.1f}".format(
+                max_epoch, vmax_auprc, best_auc, best_acc, best_f1, best_tp), file=f, flush=True)
+    if isinstance(dataset, dict):
+        dataset["hic"][0].train_mask[modules['drop_idx'], fold] = True
+    else:
+        dataset[0].train_mask[modules['drop_idx'], fold] = True
+    if params['wandb']:
+        wandb.finish()
+    return vmax_auprc, best_auc, best_acc, best_f1, best_tp, model_dir
+
+
+def predict(model, loader_list, params, ckpt, labeled=True):
+    devices = params['gpu']
+    print(f"Loading model from {ckpt} ......")
+    model.load_state_dict(t.load(ckpt)['state_dict'])
+    model.eval()
+
+    y_true = np.array([]) if labeled else None
+
+    y_pred = np.array([])
+    y_score = np.array([])
+    y_index = np.array([])
+
+    for data in zip(*loader_list):
+        size = data[0].batch_size
+        with t.no_grad():
+            out = model(data)
+            out = out[0][:size] if isinstance(model, MTGCN) else out[:size]
+        out = t.squeeze(out)
+        index = data[0].pos[:size]
+        true_lab = data[0].y[:size][:, 1].to(devices) if labeled else None
+        pred_lab = t.zeros(size)
+        pred_lab[out > 0.5] = 1
+        pred_lab = pred_lab.to(devices)
+        if y_score.size == 0:
+            y_score = out.cpu().detach()
+        else:
+            y_score = np.append(y_score, out.cpu().detach(), axis=0)
+        y_pred = np.append(y_pred, pred_lab.cpu().detach().numpy())
+        y_index = np.append(y_index, index.cpu().detach().numpy())
+
+        y_true = np.append(y_true, true_lab.cpu().detach().numpy()) if labeled else None
+
+
+    return y_score, y_pred, y_true, y_index
+
+
+def pred_to_df(i, result, y_index, y_true, y_score):
+    if i == 0:
+        mid = np.array([y_index, y_true, y_score]).T if y_true is not None else np.array([y_index, y_score]).T
+        result = pd.DataFrame(data=mid, columns=['gene_index', 'Label',
+                                    f'score_{i}'] if y_true is not None else ['gene_index',
+                                    f'score_{i}'])
+    else:
+        mid = np.array([y_index, y_score]).T
+        mid = pd.DataFrame(data=mid, columns=['gene_index', f'score_{i}'])
+        result = result.merge(mid)
+
+    return result
+
+
+def cv_train(args, configs, disturb=None):
+    if args.finetune:
+        ckpt_path = f"./predict/models/{configs['model']}"
+        if configs['model'] == 'GATRes':
+            if 'AML' in configs['data_dir']:
+                ckpt = ckpt_path + ('/K562_Hi-C/527_0.8551_38.pkl')
+            else:
+                ckpt = ckpt_path + ('/MCF7_Hi-C/328_0.8976_24.pkl' if configs["hic"] else '/MCF7_PPI/78_0.9815_27.pkl') 
+        elif configs['model'] == 'MTGCN':
+            ckpt = ckpt_path + '/0.8936_0.9614_22.pkl'
+        elif configs['model'] == 'GCN':
+            ckpt = ckpt_path + '/0.7302_0.8995_18.pkl'
+        elif configs['model'] == 'GAT':
+            ckpt = ckpt_path + '/0.8837_0.9570_23.pkl'
+    log_name = configs['log_name']
+    num_folds = configs["cv_folds"]
+    dataset = get_data(configs=configs, stable=configs["stable"]) if disturb is None else get_data(configs=configs, stable=configs["stable"], disturb_list=disturb)
+    if 'SVM' in configs['model']:
+        train_SVM(configs, dataset)
+        return
+    sum_auprc, sum_auc, sum_acc, sum_f1, sum_tp, train_result = [], [], [], [], [], []
+    for j in range(configs['repeat']):
+        head_info = True if j == 0 else False
+        if args.cv:
+            for i in range(num_folds):
+                if i != 0:
+                    head_info = False
+                configs["fold"] = i
+                modules = get_training_modules(configs, dataset)
+                if args.finetune:
+                    print(f"Loading model from {ckpt} ......")
+                    modules["model"].load_state_dict(t.load(ckpt)['state_dict'])
+                auprc, auc, acc, f1, tp, new_ckpt = train_model(
+                    modules, configs, log_name, i, head_info,)
+                sum_auprc.append(auprc)
+                sum_auc.append(auc)
+                sum_acc.append(acc)
+                sum_f1.append(f1)
+                sum_tp.append(tp)
+                y_score, y_pred, y_true, y_index = predict(modules['model'], modules['test_loader_list'],
+                                                                                    configs, new_ckpt)
+                acc, cf_matrix, auprc, f1, auc = calculate_metrics(y_true, y_pred, y_score)
+                tp = cf_matrix[1, 1]
+                with open(configs['logfile'], 'a') as f:
+                    print("Test AUPRC:{:.4f}, AUROC:{:.4f}, ACC:{:.4f}, F1:{:.4f}, TP:{:.1f}"
+                        .format(auprc, auc, acc, f1, tp), file=f, flush=True)
+                train_result =  pred_to_df(i, train_result, y_index, y_true, y_score)
+            score_col = [f"score_{i}" for i in range(num_folds)]
+            train_result['avg_score'] = train_result[score_col].mean(axis=1)
+            train_result['pred_label'] = train_result.apply(
+                lambda x: 1 if x['avg_score'] > 0.5 else 0, axis=1)
+            score_avg_perfomance(train_result, score_col, configs['logfile'])
+        else:
+            configs["fold"] = 7
+            modules = get_training_modules(configs, dataset)
+            if args.finetune:
+                print(f"Loading model from {ckpt} ......")
+                modules["model"].load_state_dict(t.load(ckpt)['state_dict'])
+            auprc, auc, acc, f1, tp, new_ckpt = train_model(
+                modules, configs, log_name, configs['fold'], head_info)
+            head_info = False
+            sum_auprc.append(auprc)
+            sum_auc.append(auc)
+            sum_acc.append(acc)
+            sum_f1.append(f1)
+            sum_tp.append(tp)
+    with open(configs['logfile'], 'a') as f:
+        print("Avg AUPRC:{:.4f}±{:.4f}, AUC:{:.4f}±{:.4f}, ACC:{:.4f}±{:.4f}, F1:{:.4f}±{:.4f}, TP:{:.1f}±{:.1f}".format(np.average(sum_auprc), np.std(sum_auprc),
+                                                                                                                         np.average(sum_auc), np.std(sum_auc), np.average(sum_acc), np.std(sum_acc), np.average(sum_f1), np.std(sum_f1), np.average(sum_tp), np.std(sum_tp)), file=f, flush=True)
+
+
+def predict_all(args, configs):
+    dataset = get_data(configs=configs)
+    num_folds = configs["cv_folds"]
+    ckpt_path = "./predict/models/MCF7_Hi-C/" if not args.patient else f"./predict/models/AML/{configs['patient']}"
+    ckpt_path += '_r/' if args.reverse else '/'
+    checkpoint = os.listdir(ckpt_path)
+    known_result, unknown_result = [], []
+    for i in range(num_folds):
+        configs["fold"] = i
+        modules = get_training_modules(configs, dataset, pred=True)
+        y_score, y_pred, y_true, y_index = predict(modules['model'], modules['train_loader_list'],
+                                                    configs, ckpt_path + checkpoint[i])
+        known_result =  pred_to_df(i, known_result, y_index, y_true, y_score)
+        y_score, y_pred, y_true, y_index = predict(modules['model'], modules['unknown_loader_list'],
+                                                    configs, ckpt_path + checkpoint[i], labeled=False)
+        unknown_result = pred_to_df(i, unknown_result, y_index, y_true, y_score)
+
+    score_col = [f"score_{i}" for i in range(configs["cv_folds"])]
+    known_result['avg_score'] = known_result[score_col].mean(axis=1)
+    known_result['pred_label'] = known_result.apply(
+        lambda x: 1 if x['avg_score'] > 0.5 else 0, axis=1)
+    unknown_result['avg_score'] = unknown_result[score_col].mean(axis=1)
+    unknown_result['pred_label'] = unknown_result.apply(
+        lambda x: 1 if x['avg_score'] > 0.5 else 0, axis=1)
+    
+    pred_to_csv(configs, known_result)
+    pred_to_csv(configs, unknown_result)
+
+
+def down_sample_migrate(args, configs):
+    configs["data_dir"] = "data/Leukemia_Matrix"
+    configs["project"] = "Finetune"
+    num_samples = [i for i in range(1000, 99, -100)]
+    num_samples.extend([i for i in range(90, 9, -20)])
+    num_samples.append(250)
+    for model in ['GCN', 'GAT', 'MTGCN']:
+        configs['model'] = model
+        for seed in [40, 41, 42, 43, 44]:
+            for num in num_samples:
+                configs['hic'] = True
+                configs['sample_rate'] = num
+                configs['log_name'] = f"/migrate/finetune/{configs['model']}/sample_test/{num}_{seed}"
+                configs['logfile'] = configs['log_dir'] + configs['log_name'] + '.txt'
+                configs['random_seed'] = seed
+                cv_train(args, configs)
+
+
+def hic_graph(args, configs):
+    configs["stable"] = False
+    configs["graph"] = "dual" # "dual", "onlyc", "plusc"
+    for norm in ['binary']:
+        configs["hic_norm"] = norm
+        configs["log_name"] = f"/mcf7_hic_{norm}_{configs['graph']}_graph"
+        configs["logfile"] = configs["log_dir"] + configs["log_name"] + ".txt"
+        configs["ppi"] = "CPDB"
+        configs["load_data"] = True
+        cv_train(args, configs)
+
+
+def ways_of_reduction(args, configs):
+    configs["stable"] = False
+    configs["hic_reduce"] = "t-sne"
+    for i in [1, 2, 3]:
+        configs["hic_reduce_dim"] = i
+        configs["log_name"] = "/mcf7_hic_" + configs["hic_reduce"] + f"_{i}"
+        configs["logfile"] = configs["log_dir"] + configs["log_name"] + ".txt"
+        cv_train(args, configs)
+
+
+def run_benchmark(args, configs):
+    for model in ["MTGCN", "EMOGI", "GCN", "GAT", 'N2V_MLP', 'N2V_SVM']:
+        configs["model"] = model
+        configs["log_name"] = f"/mcf7_{model}" if configs['hic'] else f"/mcf7_{model}(woH)"
+        configs["logfile"] = configs["log_dir"] + configs["log_name"] + ".txt"
+        disturb = {'add': ['PPI']} if 'N2V' in model else None
+        cv_train(args, configs, disturb)
+
+def patient_train(args, configs):
+    print(args.patient)
+    for patient in args.patient:
+        configs['data_dir'] = f'data/AML_Matrix/{patient}'
+        configs["log_name"] = f"/{configs['data_dir'].split('/')[-1]}"
+        configs["logfile"] = configs["log_dir"] + configs["log_name"] + ".txt"
+        cv_train(args, configs)
+    
+
+def main(args, configs):
+    if args.pred:
+        for patient in args.patient:
+            configs['patient'] = patient
+            configs['data_dir'] = f'data/AML_Matrix/{patient}'
+            predict_all(args, configs)
+
+    elif args.hic_graph:
+        hic_graph(args, configs)
+    elif args.hic_reduce:
+        ways_of_reduction(args, configs)
+
+    elif args.change_hic_mat:
+        configs["stable"] = False
+        for i in [1, 2, 5, 10]:
+            configs["hic_reduce_dim"] = i
+            configs["log_name"] = "/mcf7_hic_" + configs["hic_type"] + f"_{i}"
+            configs["logfile"] = configs["log_dir"] + configs["log_name"] + ".txt"
+            cv_train(args, configs)
+
+    elif args.bm:
+        run_benchmark(args, configs)
+
+    elif args.patient:
+        patient_train(args, configs)
+
+    else:
+        configs["log_name"] = f"{get_cell_line(configs['data_dir'])[1:]}_{configs['ppi']}"
+        configs["logfile"] = os.path.join(configs["log_dir"], configs["log_name"] + ".txt")
+        cv_train(args, configs)
+
+
+if __name__ == "__main__":
+    configs = config_load.get()
+    args = arg_parse()
+    gpu = f"cuda:{args.gpu}" if args.gpu else 'cpu'
+    configs["device"] = gpu
+    configs['load_data'] = args.load_data
+    if args.reverse:
+        configs["reverse"] = True
     main(args, configs)